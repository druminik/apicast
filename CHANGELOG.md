# Change Log
All notable changes to this project will be documented in this file.

The format is based on [Keep a Changelog](http://keepachangelog.com/) 
and this project adheres to [Semantic Versioning](http://semver.org/).

## Unreleased

## Added

- Definition of JSON schemas for policy configurations [PR #522](https://github.com/3scale/apicast/pull/522)
- URL rewriting policy [PR #529](https://github.com/3scale/apicast/pull/529)
- Liquid template can find files in current folder too [PR #533](https://github.com/3scale/apicast/pull/533)

## Fixed

- Detecting local rover installation from the CLI [PR #519](https://github.com/3scale/apicast/pull/519)
- Use more `command` instead of `which` to work in plain shell [PR #521](https://github.com/3scale/apicast/pull/521)
- Fixed rockspec so APIcast can be installed by luarocks [PR #523](https://github.com/3scale/apicast/pull/523), [PR #538](https://github.com/3scale/apicast/pull/538)
- Fix loading renamed APIcast code [PR #525](https://github.com/3scale/apicast/pull/525)
- Fix `apicast` command when installed from luarocks [PR #527](https://github.com/3scale/apicast/pull/527)
- Fix lua docs formatting in the CORS policy [PR #530](https://github.com/3scale/apicast/pull/530)

## Changed

- Consolidate apicast-0.1-0.rockspec into apicast-scm-1.rockspec [PR #526](https://github.com/3scale/apicast/pull/526)
- Deprecated `Configuration.extract_usage` in favor of `Service.get_usage` [PR #531](https://github.com/3scale/apicast/pull/531)
- Extract Test::APIcast to own package on CPAN [PR #528](https://github.com/3scale/apicast/pull/528)
- Load policies by the APIcast loader instead of changing load path [PR #532](https://github.com/3scale/apicast/pull/532), [PR #536](https://github.com/3scale/apicast/pull/536)
- Add `src` directory to the Lua load path when using CLI [PR #533](https://github.com/3scale/apicast/pull/533)
- Move rejection reason parsing from CacheHandler to Proxy [PR #541](https://github.com/3scale/apicast/pull/541)
<<<<<<< HEAD
- Decrease nginx timer resolution to improve performance and enable PCRE JIT [PR #543](https://github.com/3scale/apicast/pull/543)
=======
- Propagate full package.path and cpath from the CLI to Nginx [PR #538](https://github.com/3scale/apicast/pull/538)
>>>>>>> 510c6bcf

## [3.2.0-alpha2] - 2017-11-30

## Added

- New policy chains system. This allows users to write custom policies to configure what Apicast can do on each of the Nginx phases [PR #450](https://github.com/3scale/apicast/pull/450)
- Resolver can resolve nginx upstreams [PR #478](https://github.com/3scale/apicast/pull/478)
- Add `resolver` directive in the nginx configuration [PR #508](https://github.com/3scale/apicast/pull/508)
- Calls 3scale backend with the 'no_body' option enabled. This reduces network traffic in cases where APIcast does not need to parse the response body [PR #483](https://github.com/3scale/apicast/pull/483)
- Methods to modify policy chains [PR #505](https://github.com/3scale/apicast/pull/505)
- Ability to load several environment configurations [PR #504](https://github.com/3scale/apicast/pull/504)
- Ability to configure policy chain from the environment configuration [PR #496](https://github.com/3scale/apicast/pull/496)
- Load environment variables defined in the configuration [PR #507](https://github.com/3scale/apicast/pull/507)
- Allow configuration of the echo/management/fake backend ports [PR #506](https://github.com/3scale/apicast/pull/506)
- Headers policy [PR #497](https://github.com/3scale/apicast/pull/497)
- CORS policy [PR #487](https://github.com/3scale/apicast/pull/487)

## Changed

- Namespace all APIcast code in `apicast` folder. Possible BREAKING CHANGE for some customizations. [PR #486](https://github.com/3scale/apicast/pull/486)
- CLI ignores environment variables that are empty strings [PR #504](https://github.com/3scale/apicast/pull/504)

## Fixed

- Loading installed luarocks from outside rover [PR #503](https://github.com/3scale/apicast/pull/503)
- Support IPv6 addresses in `/etc/resolv.conf` [PR #511](https://github.com/3scale/apicast/pull/511)

## [3.2.0-alpha1]

## Added

- Experimental option for true out of band reporting (`APICAST_REPORTING_WORKERS`) [PR #290](https://github.com/3scale/apicast/pull/290)
- `/status/info` endpoint to the Management API [PR #290](https://github.com/3scale/apicast/pull/290)
- `/_threescale/healthz` endpoint returns a success status code, this is used for health checking in kubernetes environments [PR #285](https://github.com/3scale/apicast/pull/285)
- Usage limit errors are now configurable to distinguish them from other authorization errors [PR #453](https://github.com/3scale/apicast/pull/453).
- Templating nginx configuration with liquid. [PR #449](https://github.com/3scale/apicast/pull/449)

## Changed

- Upgraded to OpenResty 1.11.2.5-1 [PR #428](https://github.com/3scale/apicast/pull/428)
- `/oauth/token` endpoint returns an error status code, when the access token couldn't be stored in 3scale backend [PR #436](https://github.com/3scale/apicast/pull/436)]
- URI params in POST requests are now taken into account when matching mapping rules [PR #437](https://github.com/3scale/apicast/pull/437)
- Increased number of background timers and connections in the cosocket pool [PR #290](https://github.com/3scale/apicast/pull/290)
- Make OAuth tokens TTL configurable [PR #448](https://github.com/3scale/apicast/pull/448)
- Detect when being executed in Test::Nginx and use default backend accordingly [PR #458](https://github.com/3scale/apicast/pull/458)
- Update the s2i-openresty image to have the same path (`/opt/app-root/src`) in all images [PR #460](https://github.com/3scale/apicast/pull/460)
- Launcher scripts are now Perl + Lua instead of Shell [PR #449](https://github.com/3scale/apicast/pull/449)
- Unify how to connect to 3scale backend [PR #456](https://github.com/3scale/apicast/pull/456)
- Upgraded OpenResty to 1.13.6.1 [PR #480](https://github.com/3scale/apicast/pull/480)

### Fixed

- Request headers are not passed to the backend, preventing sending invalid Content-Type to the access token store endpoint [PR #433](https://github.com/3scale/apicast/pull/433)
- Live and ready endpoints now set correct Content-Type header in the response[PR #441](https://github.com/3scale/apicast/pull/441)

## [3.1.0] - 2017-10-27
- 3.1.0-rc2 was considered final and became 3.1.0.

## [3.1.0-rc2] - 2017-09-29

### Fixed

- Request headers are not passed to the backend, preventing sending invalid Content-Type to the access token store endpoint [PR #433](https://github.com/3scale/apicast/pull/433)

## [3.1.0-rc1] - 2017-09-14

### Added

- Support for extending APIcast location block with snippets of nginx configuration [PR #407](https://github.com/3scale/apicast/pull/407)

### Fixed

- Crash on empty OIDC Issuer endpoint [PR #408](https://github.com/3scale/apicast/pull/408)
- Handle partial credentials [PR #409](https://github.com/3scale/apicast/pull/409)
- Crash when configuration endpoint was missing [PR #417](https://github.com/3scale/apicast/pull/417)
- Fix double queries to not fully qualified domains [PR #419](https://github.com/3scale/apicast/pull/419)
- Fix caching DNS queries with scope (like on OpenShift) [PR #420](https://github.com/3scale/apicast/pull/420)

### Changed

- `THREESCALE_DEPLOYMENT_ENV` defaults to `production` [PR #406](https://github.com/3scale/apicast/pull/406)
- OIDC is now used based on settings on the API Manager [PR #405](https://github.com/3scale/apicast/pull/405)
- No limit on body size from the client sent to the server [PR #410](https://github.com/3scale/apicast/pull/410)
- Print module loading errors only when it failed to load [PR #415](https://github.com/3scale/apicast/pull/415)
- `bin/busted` rewritten to support different working directories [PR #418](https://github.com/3scale/apicast/pull/418)
- dnsmasq started in docker will not forward queries without domain [PR #421](https://github.com/3scale/apicast/pull/421)

## [3.1.0-beta2] - 2017-08-21

### Added

- Ability to configure how to cache backend authorizations [PR #396](https://github.com/3scale/apicast/pull/396)

### Fixed

- [THREESCALE-281](https://issues.jboss.org/browse/THREESCALE-281) Not loading services when APICAST\_SERVICES is empty [PR #401](https://github.com/3scale/apicast/pull/401)

## [3.1.0-beta1] - 2017-07-21

### Fixed

- Fixed CVE-2017-7512 [PR #393](https://github.com/3scale/apicast/pull/392)

### Changed

- APIcast module `balancer` method now accepts optional balancer [PR #362](https://github.com/3scale/apicast/pull/362)
- Extracted lua-resty-url [PR #384](https://github.com/3scale/apicast/pull/384)
- Extracted lua-resty-env [PR #386](https://github.com/3scale/apicast/pull/386)
- Do not load all services when APICAST\_SERVICES is set [PR #388](https://github.com/3scale/apicast/pull/388)

### Added

- APIcast published to [luarocks.org](https://luarocks.org/modules/3scale/apicast) [PR #366](https://github.com/3scale/apicast/pull/366)
- Support for passing remote configuratio URL through the CLI [PR #389](https://github.com/3scale/apicast/pull/389)
- CLI flag -b to load configuration on boot [PR #389](https://github.com/3scale/apicast/pull/389)
- OIDC support [PR #382](https://github.com/3scale/apicast/pull/382)

### Removed

- Keycloak / RH SSO integration replaced with OIDC [PR #382](https://github.com/3scale/apicast/pull/382)

## [3.1.0-alpha1] - 2017-05-05

### Changed

- Bump OpenResty version to [1.11.2.3](https://github.com/3scale/s2i-openresty/releases/tag/1.11.2.3-1) [PR #359](https://github.com/3scale/apicast/pull/359) 
- Upgraded lua-resty-http and lua-resty-jwt [PR #361](https://github.com/3scale/apicast/pull/361)

### Added

- Experimental caching proxy to the http client [PR #357](https://github.com/3scale/apicast/pull/357)

### Changed

- Print better errors when module loading fails [PR #360](https://github.com/3scale/apicast/pull/360)

## [3.0.0] - 2017-04-04

### Added

- Support for loading configration from custom URL [PR #323](https://github.com/3scale/apicast/pull/323)
- Turn on SSL/TLS validation by `OPENSSL_VERIFY` environment variable [PR #332](https://github.com/3scale/apicast/pull/332)
- Load trusted CA chain certificates [PR #332](https://github.com/3scale/apicast/pull/332)
- Support HTTP Basic authentication for client credentials when authorizing with RH-SSO [PR #336](https://github.com/3scale/apicast/pull/336)
- Show more information about the error when the module load fails [PR #348](https://github.com/3scale/apicast/pull/348)

### Changed

- Use `RESOLVER` before falling back to `resolv.conf` [PR #324](https://github.com/3scale/apicast/pull/324)
- Improve error logging when failing to download configuration [PR #335](https://github.com/3scale/apicast/pull/325)
- Service hostnames are normalized to lower case [PR #336](https://github.com/3scale/apicast/pull/326)
- Don't attempt to perform post\_action when request was handled without authentication [PR #343](https://github.com/3scale/apicast/pull/343)
- Store authorization responses with a ttl, if sent [PR #341](https://github.com/3scale/apicast/pull/341)

### Fixed

- Do not return stale service configuration when new one is available [PR #333](https://github.com/3scale/apicast/pull/333)
- Memory leak in every request [PR #339](https://github.com/3scale/apicast/pull/339)
- Remove unnecessary code and comments [PR #344](https://github.com/3scale/apicast/pull/344)
- JWT expiry not taken into account in authorization response cache [PR #283](https://github.com/3scale/apicast/pull/283) / [Issue #309](https://github.com/3scale/apicast/issues/309) / Fixed by [PR #341](https://github.com/3scale/apicast/pull/341)
- Memory leak in round robin balancer [PR #345](https://github.com/3scale/apicast/pull/345)
- Error when trying to determine status of failed request when downloading configuration [PR #350](https://github.com/3scale/apicast/pull/350)

## [3.0.0-beta3] - 2017-03-20

### Changed

- Use per request configuration when cache is disabled [PR #289](https://github.com/3scale/apicast/pull/289)
- Automatically expose all environment variables starting with `APICAST_` or `THREESCALE_` to nginx [PR #292](https://github.com/3scale/apicast/pull/292)
- Error log to show why downloading configuration failed [PR #306](https://github.com/3scale/apicast/pull/306)

### Added

- Backend HTTP client that uses cosockets [PR #295](https://github.com/3scale/apicast/pull/295)
- Ability to customize main section of nginx configuration (and expose more env variables) [PR #292](https://github.com/3scale/apicast/pull/292)
- Ability to lock service to specific configuration version [PR #293](https://github.com/3scale/apicast/pull/292)
- Ability to use Redis DB and password via `REDIS_URL` [PR #303](https://github.com/3scale/apicast/pull/303)
- Ability to Authenticate against API using RHSSO and OpenID Connect [PR #283](https://github.com/3scale/apicast/pull/283)

### Fixed
- `http_ng` client supports auth passsed in the url, and default client options if the request options are missing for methods with body (POST, PUT, etc.) [PR #310](https://github.com/3scale/apicast/pull/310)
- Fixed lazy configuration loader to recover from failures [PR #313](https://github.com/3scale/apicast/pull/313)
- Fixed undefined variable `p` in post\_action [PR #316](https://github.com/3scale/apicast/pull/316)
- Fixed caching of negative ttl by dnsmasq [PR #318](https://github.com/3scale/apicast/pull/318)

### Removed

- Removed support for sending Request logs [PR #296](https://github.com/3scale/apicast/pull/296)
- Support for parallel DNS query [PR #311](https://github.com/3scale/apicast/pull/311)

### Known Issues

- JWT expiry not taken into account in authorization response cache [PR #283](https://github.com/3scale/apicast/pull/283) / [Issue #309](https://github.com/3scale/apicast/issues/309)

## [3.0.0-beta2] - 2017-03-08

### Fixed

- Reloading of configuration with every request when cache is disabled [PR #287](https://github.com/3scale/apicast/pull/287)
- Auth caching is not used when OAuth method is used [PR #304](https://github.com/3scale/apicast/pull/304)

## [3.0.0-beta1] - 2017-03-03

### Changed
- Lazy load DNS resolver to improve performance [PR #251](https://github.com/3scale/apicast/pull/251)
- Execute queries to all defined nameservers in parallel [PR #260](https://github.com/3scale/apicast/pull/260)
- `RESOLVER` ENV variable overrides all other nameservers detected from `/etc/resolv.conf` [PR #260](https://github.com/3scale/apicast/pull/260)
- Use stale DNS cache when there is a query in progress for that record [PR #260](https://github.com/3scale/apicast/pull/260)
- Bump s2i-openresty to 1.11.2.2-2 [PR #260](https://github.com/3scale/apicast/pull/260)
- Echo API on port 8081 listens accepts any Host [PR #268](https://github.com/3scale/apicast/pull/268)
- Always use DNS search scopes [PR #271](https://github.com/3scale/apicast/pull/271)
- Reduce use of global objects [PR #273](https://github.com/3scale/apicast/pull/273)
- Configuration is using LRU cache [PR #274](https://github.com/3scale/apicast/pull/274)
- Management API not opened by default [PR #276](https://github.com/3scale/apicast/pull/276)
- Management API returns ready status with no services [PR #]()

### Added

* Danger bot to check for consistency in Pull Requests [PR #265](https://github.com/3scale/apicast/pull/265)
* Start local caching DNS server in the container [PR #260](https://github.com/3scale/apicast/pull/260)
* Management API to show the DNS cache [PR #260](https://github.com/3scale/apicast/pull/260)
* Extract correct Host header from the backend endpoint when backend host not provided [PR #267](https://github.com/3scale/apicast/pull/267)
* `APICAST_CONFIGURATION_CACHE` environment variable [PR #270](https://github.com/3scale/apicast/pull/270)
* `APICAST_CONFIGURATION_LOADER` environment variable [PR #270](https://github.com/3scale/apicast/pull/270)

### Removed

* Support for downloading configuration via curl [PR #266](https://github.com/3scale/apicast/pull/266)
* `AUTO_UPDATE_INTERVAL` environment variable [PR #270](https://github.com/3scale/apicast/pull/270)
* `APICAST_RELOAD_CONFIG` environment variable [PR #270](https://github.com/3scale/apicast/pull/270)
* `APICAST_MISSING_CONFIGURATION` environment variable [PR #270](https://github.com/3scale/apicast/pull/270)

## [3.0.0-alpha2] - 2017-02-06

### Added
- A way to override backend endpoint [PR #248](https://github.com/3scale/apicast/pull/248)

### Changed
- Cache all calls to `os.getenv` via custom module [PR #231](https://github.com/3scale/apicast/pull/231)
- Bump s2i-openresty to 1.11.2.2-1 [PR #239](https://github.com/3scale/apicast/pull/239)
- Use resty-resolver over nginx resolver for HTTP [PR #237](https://github.com/3scale/apicast/pull/237)
- Use resty-resolver over nginx resolver for Redis [PR #237](https://github.com/3scale/apicast/pull/237)
- Internal change to reduce global state [PR #233](https://github.com/3scale/apicast/pull/233)

### Fixed
- [OAuth] Return correct state value back to client

### Removed
- Nginx resolver directive auto detection. Rely on internal DNS resolver [PR #237](https://github.com/3scale/apicast/pull/237)

## [3.0.0-alpha1] - 2017-01-16
### Added
- A CHANGELOG.md to track important changes
- User-Agent header with APIcast version and system information [PR #214](https://github.com/3scale/apicast/pull/214)
- Try to load configuration from V2 API [PR #193](https://github.com/3scale/apicast/pull/193)

### Changed
- Require openresty 1.11.2 [PR #194](https://github.com/3scale/apicast/pull/194)
- moved development from `v2` branch to `master` [PR #209](https://github.com/3scale/apicast/pull/209)
- `X-3scale-Debug` HTTP header now uses Service Token [PR #217](https://github.com/3scale/apicast/pull/217)

## [2.0.0] - 2016-11-29
### Changed
- Major rewrite using JSON configuration instead of code generation.

[Unreleased]: https://github.com/3scale/apicast/compare/v3.2.0-alpha2...HEAD
[2.0.0]: https://github.com/3scale/apicast/compare/v0.2...v2.0.0
[3.0.0-alpha1]: https://github.com/3scale/apicast/compare/v2.0.0...v3.0.0-alpha1
[3.0.0-alpha2]: https://github.com/3scale/apicast/compare/v3.0.0-alpha1...v3.0.0-alpha2
[3.0.0-beta1]: https://github.com/3scale/apicast/compare/v3.0.0-alpha2...v3.0.0-beta1
[3.0.0-beta2]: https://github.com/3scale/apicast/compare/v3.0.0-beta1...v3.0.0-beta2
[3.0.0-beta3]: https://github.com/3scale/apicast/compare/v3.0.0-beta2...v3.0.0-beta3
[3.0.0]: https://github.com/3scale/apicast/compare/v3.0.0-beta3...v3.0.0
[3.1.0-alpha1]: https://github.com/3scale/apicast/compare/v3.0.0...v3.1.0-alpha1
[3.1.0-beta1]: https://github.com/3scale/apicast/compare/v3.1.0-alpha1...v3.1.0-beta1
[3.1.0-beta2]: https://github.com/3scale/apicast/compare/v3.1.0-beta1...v3.1.0-beta2
[3.1.0-rc1]: https://github.com/3scale/apicast/compare/v3.1.0-beta2...v3.1.0-rc1
[3.1.0-rc2]: https://github.com/3scale/apicast/compare/v3.1.0-rc1...v3.1.0-rc2
[3.1.0]: https://github.com/3scale/apicast/compare/v3.1.0-rc2...v3.1.0
[3.2.0-alpha1]: https://github.com/3scale/apicast/compare/v3.1.0...v3.2.0-alpha1
[3.2.0-alpha2]: https://github.com/3scale/apicast/compare/v3.2.0-alpha1...v3.2.0-alpha2<|MERGE_RESOLUTION|>--- conflicted
+++ resolved
@@ -29,11 +29,8 @@
 - Load policies by the APIcast loader instead of changing load path [PR #532](https://github.com/3scale/apicast/pull/532), [PR #536](https://github.com/3scale/apicast/pull/536)
 - Add `src` directory to the Lua load path when using CLI [PR #533](https://github.com/3scale/apicast/pull/533)
 - Move rejection reason parsing from CacheHandler to Proxy [PR #541](https://github.com/3scale/apicast/pull/541)
-<<<<<<< HEAD
+- Propagate full package.path and cpath from the CLI to Nginx [PR #538](https://github.com/3scale/apicast/pull/538)
 - Decrease nginx timer resolution to improve performance and enable PCRE JIT [PR #543](https://github.com/3scale/apicast/pull/543)
-=======
-- Propagate full package.path and cpath from the CLI to Nginx [PR #538](https://github.com/3scale/apicast/pull/538)
->>>>>>> 510c6bcf
 
 ## [3.2.0-alpha2] - 2017-11-30
 
